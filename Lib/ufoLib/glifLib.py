# -*- coding: utf-8 -*-
"""
glifLib.py -- Generic module for reading and writing the .glif format.

More info about the .glif format (GLyphInterchangeFormat) can be found here:

	http://unifiedfontobject.org

The main class in this module is GlyphSet. It manages a set of .glif files
in a folder. It offers two ways to read glyph data, and one way to write
glyph data. See the class doc string for details.
"""

from __future__ import absolute_import, unicode_literals
import os
from io import BytesIO, open
from warnings import warn
<<<<<<< HEAD
from fontTools.misc.py23 import tobytes, unicode
from ufoLib.filesystem import FileSystem
from ufoLib.plistlib import PlistWriter, readPlist, writePlist
from ufoLib.plistFromETree import readPlistFromTree
=======
from collections import OrderedDict
from fontTools.misc.py23 import basestring, unicode, tobytes, tounicode
from ufoLib import plistlib
>>>>>>> 1692d237
from ufoLib.pointPen import AbstractPointPen, PointToSegmentPen
from ufoLib.filenames import userNameToFileName
from ufoLib.validators import isDictEnough, genericTypeValidator, colorValidator,\
	guidelinesValidator, anchorsValidator, identifierValidator, imageValidator, glyphLibValidator
from ufoLib import etree


__all__ = [
	"GlyphSet",
	"GlifLibError",
	"readGlyphFromString", "writeGlyphToString",
	"glyphNameToFileName"
]


class GlifLibError(Exception): pass

class MissingPlistError(GlifLibError): pass

# ---------
# Constants
# ---------

LAYERINFO_FILENAME = "layerinfo.plist"
supportedUFOFormatVersions = [1, 2, 3]
supportedGLIFFormatVersions = [1, 2]


# ------------
# Simple Glyph
# ------------

class Glyph(object):

	"""
	Minimal glyph object. It has no glyph attributes until either
	the draw() or the drawPoints() method has been called.
	"""

	def __init__(self, glyphName, glyphSet):
		self.glyphName = glyphName
		self.glyphSet = glyphSet

	def draw(self, pen):
		"""
		Draw this glyph onto a *FontTools* Pen.
		"""
		pointPen = PointToSegmentPen(pen)
		self.drawPoints(pointPen)

	def drawPoints(self, pointPen):
		"""
		Draw this glyph onto a PointPen.
		"""
		self.glyphSet.readGlyph(self.glyphName, self, pointPen)


# ---------
# Glyph Set
# ---------

class GlyphSet(object):

	"""
	GlyphSet manages a set of .glif files inside one directory.

	GlyphSet's constructor takes a path to an existing directory as it's
	first argument. Reading glyph data can either be done through the
	readGlyph() method, or by using GlyphSet's dictionary interface, where
	the keys are glyph names and the values are (very) simple glyph objects.

	To write a glyph to the glyph set, you use the writeGlyph() method.
	The simple glyph objects returned through the dict interface do not
	support writing, they are just a convenient way to get at the glyph data.
	"""

	glyphClass = Glyph

<<<<<<< HEAD
	def __init__(self, dirName, fileSystem=None, glyphNameToFileNameFunc=None, ufoFormatVersion=3):
=======
	def __init__(self, dirName, glyphNameToFileNameFunc=None, ufoFormatVersion=3, validateRead=True, validateWrite=True):
>>>>>>> 1692d237
		"""
		'dirName' should be a path to an existing directory.

		The optional 'glyphNameToFileNameFunc' argument must be a callback
		function that takes two arguments: a glyph name and a list of all
		existing filenames (if any exist). It should return a file name
		(including the .glif extension). The glyphNameToFileName function
		is called whenever a file name is created for a given glyph name.

		``validateRead`` will validate read operations. Its default is ``True``.
		``validateWrite`` will validate write operations. Its default is ``True``.
		"""
		if ufoFormatVersion not in supportedUFOFormatVersions:
			raise GlifLibError("Unsupported UFO format version: %s" % ufoFormatVersion)
		if fileSystem is None:
			fileSystem = FileSystem(dirName)
			dirName = ""
		self.dirName = dirName
		self.fileSystem = fileSystem
		self.ufoFormatVersion = ufoFormatVersion
		if glyphNameToFileNameFunc is None:
			glyphNameToFileNameFunc = glyphNameToFileName
		self.glyphNameToFileName = glyphNameToFileNameFunc
		self._validateRead = validateRead
		self._validateWrite = validateWrite
		self.rebuildContents()
		self._existingFileNames = None
		self._reverseContents = None
		self._glifCache = {}

	def rebuildContents(self, validateRead=None):
		"""
		Rebuild the contents dict by loading contents.plist.

		``validateRead`` will validate the data, by default it is set to the
		class's ``validateRead`` value, can be overridden.
		"""
<<<<<<< HEAD
		contentsPath = self.fileSystem.joinPath(self.dirName, "contents.plist")
		if not self.fileSystem.exists(contentsPath):
			# missing, consider the glyphset empty.
			contents = {}
		else:
			contents = self.fileSystem.readPlist(contentsPath)
		# validate the contents
		invalidFormat = False
		if not isinstance(contents, dict):
			invalidFormat = True
		else:
			for name, fileName in list(contents.items()):
				if not isinstance(name, basestring):
					invalidFormat = True
				if not isinstance(fileName, basestring):
					invalidFormat = True
				elif not self.fileSystem.exists(self.fileSystem.joinPath(self.dirName, fileName)):
					raise GlifLibError("contents.plist references a file that does not exist: %s" % fileName)
		if invalidFormat:
			raise GlifLibError("contents.plist is not properly formatted")
=======
		if validateRead is None:
			validateRead = self._validateRead
		contentsPath = os.path.join(self.dirName, "contents.plist")
		try:
			contents = self._readPlist(contentsPath)
		except MissingPlistError:
			# missing, consider the glyphset empty.
			contents = {}
		# validate the contents
		if validateRead:
			invalidFormat = False
			if not isinstance(contents, dict):
				invalidFormat = True
			else:
				for name, fileName in contents.items():
					if not isinstance(name, basestring):
						invalidFormat = True
					if not isinstance(fileName, basestring):
						invalidFormat = True
					elif not os.path.exists(os.path.join(self.dirName, fileName)):
						raise GlifLibError("contents.plist references a file that does not exist: %s" % fileName)
			if invalidFormat:
				raise GlifLibError("contents.plist is not properly formatted")
>>>>>>> 1692d237
		self.contents = contents
		self._existingFileNames = None
		self._reverseContents = None

	def getReverseContents(self):
		"""
		Return a reversed dict of self.contents, mapping file names to
		glyph names. This is primarily an aid for custom glyph name to file
		name schemes that want to make sure they don't generate duplicate
		file names. The file names are converted to lowercase so we can
		reliably check for duplicates that only differ in case, which is
		important for case-insensitive file systems.
		"""
		if self._reverseContents is None:
			d = {}
			for k, v in self.contents.items():
				d[v.lower()] = k
			self._reverseContents = d
		return self._reverseContents

	def writeContents(self):
		"""
		Write the contents.plist file out to disk. Call this method when
		you're done writing glyphs.
		"""
<<<<<<< HEAD
		path = self.fileSystem.joinPath(self.dirName, "contents.plist")
		self.fileSystem.writePlist(path, self.contents)

	# layer info

	def readLayerInfo(self, info):
		path = self.fileSystem.joinPath(self.dirName, LAYERINFO_FILENAME)
		if not self.fileSystem.exists(path):
			return
		infoDict = self.fileSystem.readPlist(path)
		if not isinstance(infoDict, dict):
			raise GlifLibError("layerinfo.plist is not properly formatted.")
		infoDict = validateLayerInfoVersion3Data(infoDict)
=======
		contentsPath = os.path.join(self.dirName, "contents.plist")
		with open(contentsPath, "wb") as f:
			plistlib.dump(self.contents, f)

	# layer info

	def readLayerInfo(self, info, validateRead=None):
		"""
		``validateRead`` will validate the data, by default it is set to the
		class's ``validateRead`` value, can be overridden.
		"""
		if validateRead is None:
			validateRead = self._validateRead
		path = os.path.join(self.dirName, LAYERINFO_FILENAME)
		try:
			infoDict = self._readPlist(path)
		except MissingPlistError:
			return
		if validateRead:
			if not isinstance(infoDict, dict):
				raise GlifLibError("layerinfo.plist is not properly formatted.")
			infoDict = validateLayerInfoVersion3Data(infoDict)
>>>>>>> 1692d237
		# populate the object
		for attr, value in infoDict.items():
			try:
				setattr(info, attr, value)
			except AttributeError:
				raise GlifLibError("The supplied layer info object does not support setting a necessary attribute (%s)." % attr)

	def writeLayerInfo(self, info, validateWrite=None):
		"""
		``validateWrite`` will validate the data, by default it is set to the
		class's ``validateWrite`` value, can be overridden.
		"""
		if validateWrite is None:
			validateWrite = self._validateWrite
		if self.ufoFormatVersion < 3:
			raise GlifLibError("layerinfo.plist is not allowed in UFO %d." % self.ufoFormatVersion)
		# gather data
		infoData = {}
		for attr in layerInfoVersion3ValueData.keys():
			if hasattr(info, attr):
				try:
					value = getattr(info, attr)
				except AttributeError:
					raise GlifLibError("The supplied info object does not support getting a necessary attribute (%s)." % attr)
				if value is None or (attr == 'lib' and not value):
					continue
				infoData[attr] = value
		# validate
		if validateWrite:
			infoData = validateLayerInfoVersion3Data(infoData)
		# write file
<<<<<<< HEAD
		path = self.fileSystem.joinPath(self.dirName, LAYERINFO_FILENAME)
		self.fileSystem.writePlist(path, infoData)
=======
		path = os.path.join(self.dirName, LAYERINFO_FILENAME)
		with open(path, "wb") as f:
			plistlib.dump(infoData, f)
>>>>>>> 1692d237

	# # read caching

	def getGLIF(self, glyphName):
		"""
		Get the raw GLIF text for a given glyph name. This only works
		for GLIF files that are already on disk.

		This method is useful in situations when the raw XML needs to be
		read from a glyph set for a particular glyph before fully parsing
		it into an object structure via the readGlyph method.

		Internally, this method will load a GLIF the first time it is
		called and then cache it. The next time this method is called
		the GLIF will be pulled from the cache if the file's modification
		time has not changed since the GLIF was cached. For memory
		efficiency, the cached GLIF will be purged by various other methods
		such as readGlyph.
		"""
		needRead = False
		fileName = self.contents.get(glyphName)
		path = None
		if fileName is not None:
			path = self.fileSystem.joinPath(self.dirName, fileName)
		if glyphName not in self._glifCache:
			needRead = True
		elif fileName is not None and self.fileSystem.getFileModificationTime(path) != self._glifCache[glyphName][1]:
			needRead = True
		if needRead:
			fileName = self.contents[glyphName]
<<<<<<< HEAD
			if not self.fileSystem.exists(path):
				raise KeyError(glyphName)
			with self.fileSystem.open(path, "rb") as f:
				text = f.read()
			self._glifCache[glyphName] = (text, self.fileSystem.getFileModificationTime(path))
=======
			try:
				with open(path, "rb") as f:
					text = f.read()
			except IOError as e:
				if e.errno == 2:  # aka. FileNotFoundError
					raise KeyError(glyphName)
				raise
			self._glifCache[glyphName] = (text, os.path.getmtime(path))
>>>>>>> 1692d237
		return self._glifCache[glyphName][0]

	def getGLIFModificationTime(self, glyphName):
		"""
		Get the modification time (as reported by os.path.getmtime)
		of the GLIF with glyphName.
		"""
		self.getGLIF(glyphName)
		return self._glifCache[glyphName][1]

	def _purgeCachedGLIF(self, glyphName):
		if glyphName in self._glifCache:
			del self._glifCache[glyphName]

	# reading/writing API

	def readGlyph(self, glyphName, glyphObject=None, pointPen=None, validate=None):
		"""
		Read a .glif file for 'glyphName' from the glyph set. The
		'glyphObject' argument can be any kind of object (even None);
		the readGlyph() method will attempt to set the following
		attributes on it:
			"width"      the advance with of the glyph
			"height"     the advance height of the glyph
			"unicodes"   a list of unicode values for this glyph
			"note"       a string
			"lib"        a dictionary containing custom data
			"image"      a dictionary containing image data
			"guidelines" a list of guideline data dictionaries
			"anchors"    a list of anchor data dictionaries

		All attributes are optional, in two ways:
			1) An attribute *won't* be set if the .glif file doesn't
			   contain data for it. 'glyphObject' will have to deal
			   with default values itself.
			2) If setting the attribute fails with an AttributeError
			   (for example if the 'glyphObject' attribute is read-
			   only), readGlyph() will not propagate that exception,
			   but ignore that attribute.

		To retrieve outline information, you need to pass an object
		conforming to the PointPen protocol as the 'pointPen' argument.
		This argument may be None if you don't need the outline data.

		readGlyph() will raise KeyError if the glyph is not present in
		the glyph set.

		``validate`` will validate the data, by default it is set to the
		class's ``validateRead`` value, can be overridden.
		"""
		if validate is None:
			validate = self._validateRead
		text = self.getGLIF(glyphName)
		self._purgeCachedGLIF(glyphName)
		tree = _glifTreeFromString(text)
		if self.ufoFormatVersion < 3:
			formatVersions = (1,)
		else:
			formatVersions = (1, 2)
		_readGlyphFromTree(tree, glyphObject, pointPen, formatVersions=formatVersions, validate=validate)

	def writeGlyph(self, glyphName, glyphObject=None, drawPointsFunc=None, formatVersion=None, validate=None):
		"""
		Write a .glif file for 'glyphName' to the glyph set. The
		'glyphObject' argument can be any kind of object (even None);
		the writeGlyph() method will attempt to get the following
		attributes from it:
			"width"      the advance with of the glyph
			"height"     the advance height of the glyph
			"unicodes"   a list of unicode values for this glyph
			"note"       a string
			"lib"        a dictionary containing custom data
			"image"      a dictionary containing image data
			"guidelines" a list of guideline data dictionaries
			"anchors"    a list of anchor data dictionaries

		All attributes are optional: if 'glyphObject' doesn't
		have the attribute, it will simply be skipped.

		To write outline data to the .glif file, writeGlyph() needs
		a function (any callable object actually) that will take one
		argument: an object that conforms to the PointPen protocol.
		The function will be called by writeGlyph(); it has to call the
		proper PointPen methods to transfer the outline to the .glif file.

		The GLIF format version will be chosen based on the ufoFormatVersion
		passed during the creation of this object. If a particular format
		version is desired, it can be passed with the formatVersion argument.

		``validate`` will validate the data, by default it is set to the
		class's ``validateWrite`` value, can be overridden.
		"""
		if formatVersion is None:
			if self.ufoFormatVersion >= 3:
				formatVersion = 2
			else:
				formatVersion = 1
		if formatVersion not in supportedGLIFFormatVersions:
			raise GlifLibError("Unsupported GLIF format version: %s" % formatVersion)
		if formatVersion == 2 and self.ufoFormatVersion < 3:
			raise GlifLibError("Unsupported GLIF format version (%d) for UFO format version %d." % (formatVersion, self.ufoFormatVersion))
		if validate is None:
			validate = self._validateWrite
		self._purgeCachedGLIF(glyphName)
		data = _writeGlyphToBytes(glyphName, glyphObject, drawPointsFunc, formatVersion=formatVersion, validate=validate)
		fileName = self.contents.get(glyphName)
		if fileName is None:
			if self._existingFileNames is None:
				self._existingFileNames = {}
				for fileName in self.contents.values():
					self._existingFileNames[fileName] = fileName.lower()
			fileName = self.glyphNameToFileName(glyphName, self._existingFileNames)
			self.contents[glyphName] = fileName
			self._existingFileNames[fileName] = fileName.lower()
			if self._reverseContents is not None:
				self._reverseContents[fileName.lower()] = glyphName
		self.fileSystem.makeDirectory(self.dirName)
		path = self.fileSystem.joinPath(self.dirName, fileName)
		if self.fileSystem.exists(path):
			with self.fileSystem.open(path, "rb") as f:
				oldData = f.read()
			if data == oldData:
				return
<<<<<<< HEAD
		with self.fileSystem.open(path, "wb") as f:
			f.write(tobytes(data, encoding="utf-8"))
=======
		with open(path, "wb") as f:
			f.write(data)
>>>>>>> 1692d237

	def deleteGlyph(self, glyphName):
		"""Permanently delete the glyph from the glyph set on disk. Will
		raise KeyError if the glyph is not present in the glyph set.
		"""
		self._purgeCachedGLIF(glyphName)
		fileName = self.contents[glyphName]
<<<<<<< HEAD
		path = self.fileSystem.joinPath(self.dirName, fileName)
		self.fileSystem.remove(path)
=======
		os.remove(os.path.join(self.dirName, fileName))
		if self._existingFileNames is not None:
			del self._existingFileNames[fileName]
>>>>>>> 1692d237
		if self._reverseContents is not None:
			del self._reverseContents[self.contents[glyphName].lower()]
		del self.contents[glyphName]

	# dict-like support

	def keys(self):
		return list(self.contents.keys())

	def has_key(self, glyphName):
		return glyphName in self.contents

	__contains__ = has_key

	def __len__(self):
		return len(self.contents)

	def __getitem__(self, glyphName):
		if glyphName not in self.contents:
			raise KeyError(glyphName)
		return self.glyphClass(glyphName, self)

	# quickly fetch unicode values

	def getUnicodes(self, glyphNames=None):
		"""
		Return a dictionary that maps glyph names to lists containing
		the unicode value[s] for that glyph, if any. This parses the .glif
		files partially, so it is a lot faster than parsing all files completely.
		By default this checks all glyphs, but a subset can be passed with glyphNames.
		"""
		unicodes = {}
		if glyphNames is None:
			glyphNames = list(self.contents.keys())
		for glyphName in glyphNames:
			text = self.getGLIF(glyphName)
			unicodes[glyphName] = _fetchUnicodes(text)
		return unicodes

	def getComponentReferences(self, glyphNames=None):
		"""
		Return a dictionary that maps glyph names to lists containing the
		base glyph name of components in the glyph. This parses the .glif
		files partially, so it is a lot faster than parsing all files completely.
		By default this checks all glyphs, but a subset can be passed with glyphNames.
		"""
		components = {}
		if glyphNames is None:
			glyphNames = self.contents.keys()
		for glyphName in glyphNames:
			text = self.getGLIF(glyphName)
			components[glyphName] = _fetchComponentBases(text)
		return components

	def getImageReferences(self, glyphNames=None):
		"""
		Return a dictionary that maps glyph names to the file name of the image
		referenced by the glyph. This parses the .glif files partially, so it is a
		lot faster than parsing all files completely.
		By default this checks all glyphs, but a subset can be passed with glyphNames.
		"""
		images = {}
		if glyphNames is None:
			glyphNames = self.contents.keys()
		for glyphName in glyphNames:
			text = self.getGLIF(glyphName)
			images[glyphName] = _fetchImageFileName(text)
		return images

<<<<<<< HEAD
=======
	# internal methods

	def _readPlist(self, path):
		try:
			with open(path, "rb") as f:
				data = plistlib.load(f)
			return data
		except Exception as e:
			if isinstance(e, IOError) and e.errno == 2:
				raise MissingPlistError(path)
			raise GlifLibError("The file %s could not be read." % path)

>>>>>>> 1692d237

# -----------------------
# Glyph Name to File Name
# -----------------------

def glyphNameToFileName(glyphName, existingFileNames):
	"""
	Wrapper around the userNameToFileName function in filenames.py
	"""
	if existingFileNames is None:
		existingFileNames = []
	if not isinstance(glyphName, unicode):
		try:
			new = unicode(glyphName)
			glyphName = new
		except UnicodeDecodeError:
			pass
	return userNameToFileName(glyphName, existing=existingFileNames, suffix=".glif")

# -----------------------
# GLIF To and From String
# -----------------------

def readGlyphFromString(aString, glyphObject=None, pointPen=None, formatVersions=(1, 2), validate=True):
	"""
	Read .glif data from a string into a glyph object.

	The 'glyphObject' argument can be any kind of object (even None);
	the readGlyphFromString() method will attempt to set the following
	attributes on it:
		"width"      the advance with of the glyph
		"height"     the advance height of the glyph
		"unicodes"   a list of unicode values for this glyph
		"note"       a string
		"lib"        a dictionary containing custom data
		"image"      a dictionary containing image data
		"guidelines" a list of guideline data dictionaries
		"anchors"    a list of anchor data dictionaries

	All attributes are optional, in two ways:
		1) An attribute *won't* be set if the .glif file doesn't
		   contain data for it. 'glyphObject' will have to deal
		   with default values itself.
		2) If setting the attribute fails with an AttributeError
		   (for example if the 'glyphObject' attribute is read-
		   only), readGlyphFromString() will not propagate that
		   exception, but ignore that attribute.

	To retrieve outline information, you need to pass an object
	conforming to the PointPen protocol as the 'pointPen' argument.
	This argument may be None if you don't need the outline data.

	The formatVersions argument defined the GLIF format versions
	that are allowed to be read.

	``validate`` will validate the read data. It is set to ``True`` by default.
	"""
	tree = _glifTreeFromString(aString)
	_readGlyphFromTree(tree, glyphObject, pointPen, formatVersions=formatVersions, validate=validate)


_XML_DECLARATION = plistlib.XML_DECLARATION + b"\n"


def _writeGlyphToBytes(
		glyphName, glyphObject=None, drawPointsFunc=None, writer=None,
		formatVersion=2, validate=True):
	"""Return .glif data for a glyph as a UTF-8 encoded bytes string."""
	# start
	if validate and not isinstance(glyphName, basestring):
		raise GlifLibError("The glyph name is not properly formatted.")
	if validate and len(glyphName) == 0:
		raise GlifLibError("The glyph name is empty.")
	root = etree.Element("glyph", OrderedDict([("name", glyphName), ("format", repr(formatVersion))]))
	identifiers = set()
	# advance
	_writeAdvance(glyphObject, root, validate)
	# unicodes
	if getattr(glyphObject, "unicodes", None):
		_writeUnicodes(glyphObject, root, validate)
	# note
	if getattr(glyphObject, "note", None):
		_writeNote(glyphObject, root, validate)
	# image
	if formatVersion >= 2 and getattr(glyphObject, "image", None):
		_writeImage(glyphObject, root, validate)
	# guidelines
	if formatVersion >= 2 and getattr(glyphObject, "guidelines", None):
		_writeGuidelines(glyphObject, root, identifiers, validate)
	# anchors
	anchors = getattr(glyphObject, "anchors", None)
	if formatVersion >= 2 and anchors:
		_writeAnchors(glyphObject, root, identifiers, validate)
	# outline
	if drawPointsFunc is not None:
		outline = etree.SubElement(root, "outline")
		pen = GLIFPointPen(outline, identifiers=identifiers, validate=validate)
		drawPointsFunc(pen)
		if formatVersion == 1 and anchors:
			_writeAnchorsFormat1(pen, anchors, validate)
		# prevent lxml from writing self-closing tags
		if not len(outline):
			outline.text = "\n  "
	# lib
	if getattr(glyphObject, "lib", None):
		_writeLib(glyphObject, root, validate)
	# return the text
	data = _XML_DECLARATION + etree.tostring(
		root, encoding="utf-8", xml_declaration=False, pretty_print=True
	)
	return data


def writeGlyphToString(glyphName, glyphObject=None, drawPointsFunc=None, formatVersion=2, validate=True):
	"""
	Return .glif data for a glyph as a Unicode string (`unicode` in py2, `str`
	in py3). The XML declaration's encoding is always set to "UTF-8".
	The 'glyphObject' argument can be any kind of object (even None);
	the writeGlyphToString() method will attempt to get the following
	attributes from it:
		"width"      the advance width of the glyph
		"height"     the advance height of the glyph
		"unicodes"   a list of unicode values for this glyph
		"note"       a string
		"lib"        a dictionary containing custom data
		"image"      a dictionary containing image data
		"guidelines" a list of guideline data dictionaries
		"anchors"    a list of anchor data dictionaries

	All attributes are optional: if 'glyphObject' doesn't
	have the attribute, it will simply be skipped.

	To write outline data to the .glif file, writeGlyphToString() needs
	a function (any callable object actually) that will take one
	argument: an object that conforms to the PointPen protocol.
	The function will be called by writeGlyphToString(); it has to call the
	proper PointPen methods to transfer the outline to the .glif file.

	The GLIF format version can be specified with the formatVersion argument.

	``validate`` will validate the written data. It is set to ``True`` by default.
	"""
	data = _writeGlyphToBytes(
		glyphName,
		glyphObject=glyphObject,
		drawPointsFunc=drawPointsFunc,
		formatVersion=formatVersion,
		validate=validate,
	)
	return data.decode("utf-8")


def _writeAdvance(glyphObject, element, validate):
	width = getattr(glyphObject, "width", None)
	if width is not None:
		if validate and not isinstance(width, (int, float)):
			raise GlifLibError("width attribute must be int or float")
		if width == 0:
			width = None
	height = getattr(glyphObject, "height", None)
	if height is not None:
		if validate and not isinstance(height, (int, float)):
			raise GlifLibError("height attribute must be int or float")
		if height == 0:
			height = None
	if width is not None and height is not None:
		etree.SubElement(element, "advance", OrderedDict([("height", repr(height)), ("width", repr(width))]))
	elif width is not None:
		etree.SubElement(element, "advance", dict(width=repr(width)))
	elif height is not None:
		etree.SubElement(element, "advance", dict(height=repr(height)))

def _writeUnicodes(glyphObject, element, validate):
	unicodes = getattr(glyphObject, "unicodes", None)
	if validate and isinstance(unicodes, int):
		unicodes = [unicodes]
	seen = set()
	for code in unicodes:
		if validate and not isinstance(code, int):
			raise GlifLibError("unicode values must be int")
		if code in seen:
			continue
		seen.add(code)
		hexCode = "%04X" % code
		etree.SubElement(element, "unicode", dict(hex=hexCode))

def _writeNote(glyphObject, element, validate):
	note = getattr(glyphObject, "note", None)
	if validate and not isinstance(note, basestring):
		raise GlifLibError("note attribute must be str or unicode")
	note = note.strip()
	note = "\n" + note + "\n"
	# ensure text is unicode, if it's bytes decode as ASCII
	etree.SubElement(element, "note").text = tounicode(note)

def _writeImage(glyphObject, element, validate):
	image = getattr(glyphObject, "image", None)
	if validate and not imageValidator(image):
		raise GlifLibError("image attribute must be a dict or dict-like object with the proper structure.")
	attrs = OrderedDict([("fileName", image["fileName"])])
	for attr, default in _transformationInfo:
		value = image.get(attr, default)
		if value != default:
			attrs[attr] = repr(value)
	color = image.get("color")
	if color is not None:
		attrs["color"] = color
	etree.SubElement(element, "image", attrs)

def _writeGuidelines(glyphObject, element, identifiers, validate):
	guidelines = getattr(glyphObject, "guidelines", [])
	if validate and not guidelinesValidator(guidelines):
		raise GlifLibError("guidelines attribute does not have the proper structure.")
	for guideline in guidelines:
		attrs = OrderedDict()
		x = guideline.get("x")
		if x is not None:
			attrs["x"] = repr(x)
		y = guideline.get("y")
		if y is not None:
			attrs["y"] = repr(y)
		angle = guideline.get("angle")
		if angle is not None:
			attrs["angle"] = repr(angle)
		name = guideline.get("name")
		if name is not None:
			attrs["name"] = name
		color = guideline.get("color")
		if color is not None:
			attrs["color"] = color
		identifier = guideline.get("identifier")
		if identifier is not None:
			if validate and identifier in identifiers:
				raise GlifLibError("identifier used more than once: %s" % identifier)
			attrs["identifier"] = identifier
			identifiers.add(identifier)
		etree.SubElement(element, "guideline", attrs)

def _writeAnchorsFormat1(pen, anchors, validate):
	if validate and not anchorsValidator(anchors):
		raise GlifLibError("anchors attribute does not have the proper structure.")
	for anchor in anchors:
		attrs = {}
		x = anchor["x"]
		attrs["x"] = repr(x)
		y = anchor["y"]
		attrs["y"] = repr(y)
		name = anchor.get("name")
		if name is not None:
			attrs["name"] = name
		pen.beginPath()
		pen.addPoint((x, y), segmentType="move", name=name)
		pen.endPath()

def _writeAnchors(glyphObject, element, identifiers, validate):
	anchors = getattr(glyphObject, "anchors", [])
	if validate and not anchorsValidator(anchors):
		raise GlifLibError("anchors attribute does not have the proper structure.")
	for anchor in anchors:
		attrs = OrderedDict()
		x = anchor["x"]
		attrs["x"] = repr(x)
		y = anchor["y"]
		attrs["y"] = repr(y)
		name = anchor.get("name")
		if name is not None:
			attrs["name"] = name
		color = anchor.get("color")
		if color is not None:
			attrs["color"] = color
		identifier = anchor.get("identifier")
		if identifier is not None:
			if validate and identifier in identifiers:
				raise GlifLibError("identifier used more than once: %s" % identifier)
			attrs["identifier"] = identifier
			identifiers.add(identifier)
		etree.SubElement(element, "anchor", attrs)

def _writeLib(glyphObject, element, validate):
	lib = getattr(glyphObject, "lib", None)
	if not lib:
		# don't write empty lib
		return
	if validate:
		valid, message = glyphLibValidator(lib)
		if not valid:
			raise GlifLibError(message)
	if not isinstance(lib, dict):
		lib = dict(lib)
	# plist inside GLIF begins with 2 levels of indentation
	e = plistlib.totree(lib, indent_level=2)
	etree.SubElement(element, "lib").append(e)

# -----------------------
# layerinfo.plist Support
# -----------------------

layerInfoVersion3ValueData = {
	"color"			: dict(type=basestring, valueValidator=colorValidator),
	"lib"			: dict(type=dict, valueValidator=genericTypeValidator)
}

def validateLayerInfoVersion3ValueForAttribute(attr, value):
	"""
	This performs very basic validation of the value for attribute
	following the UFO 3 fontinfo.plist specification. The results
	of this should not be interpretted as *correct* for the font
	that they are part of. This merely indicates that the value
	is of the proper type and, where the specification defines
	a set range of possible values for an attribute, that the
	value is in the accepted range.
	"""
	if attr not in layerInfoVersion3ValueData:
		return False
	dataValidationDict = layerInfoVersion3ValueData[attr]
	valueType = dataValidationDict.get("type")
	validator = dataValidationDict.get("valueValidator")
	valueOptions = dataValidationDict.get("valueOptions")
	# have specific options for the validator
	if valueOptions is not None:
		isValidValue = validator(value, valueOptions)
	# no specific options
	else:
		if validator == genericTypeValidator:
			isValidValue = validator(value, valueType)
		else:
			isValidValue = validator(value)
	return isValidValue

def validateLayerInfoVersion3Data(infoData):
	"""
	This performs very basic validation of the value for infoData
	following the UFO 3 layerinfo.plist specification. The results
	of this should not be interpretted as *correct* for the font
	that they are part of. This merely indicates that the values
	are of the proper type and, where the specification defines
	a set range of possible values for an attribute, that the
	value is in the accepted range.
	"""
	for attr, value in infoData.items():
		if attr not in layerInfoVersion3ValueData:
			raise GlifLibError("Unknown attribute %s." % attr)
		isValidValue = validateLayerInfoVersion3ValueForAttribute(attr, value)
		if not isValidValue:
			raise GlifLibError("Invalid value for attribute %s (%s)." % (attr, repr(value)))
	return infoData

# -----------------
# GLIF Tree Support
# -----------------

def _glifTreeFromFile(aFile):
	root = etree.parse(aFile).getroot()
	if root.tag != "glyph":
		raise GlifLibError("The GLIF is not properly formatted.")
	if root.text and root.text.strip() != '':
		raise GlifLibError("Invalid GLIF structure.")
	return root


def _glifTreeFromString(aString):
	data = tobytes(aString, encoding="utf-8")
	root = etree.fromstring(data)
	if root.tag != "glyph":
		raise GlifLibError("The GLIF is not properly formatted.")
	if root.text and root.text.strip() != '':
		raise GlifLibError("Invalid GLIF structure.")
	return root

def _readGlyphFromTree(tree, glyphObject=None, pointPen=None, formatVersions=(1, 2), validate=True):
	# check the format version
	formatVersion = tree.get("format")
	if validate and formatVersion is None:
		raise GlifLibError("Unspecified format version in GLIF.")
	try:
		v = int(formatVersion)
		formatVersion = v
	except ValueError:
		pass
	if validate and formatVersion not in formatVersions:
		raise GlifLibError("Forbidden GLIF format version: %s" % formatVersion)
	if formatVersion == 1:
		_readGlyphFromTreeFormat1(tree=tree, glyphObject=glyphObject, pointPen=pointPen, validate=validate)
	elif formatVersion == 2:
		_readGlyphFromTreeFormat2(tree=tree, glyphObject=glyphObject, pointPen=pointPen, validate=validate)
	else:
		raise GlifLibError("Unsupported GLIF format version: %s" % formatVersion)


def _readGlyphFromTreeFormat1(tree, glyphObject=None, pointPen=None, validate=None):
	# get the name
	_readName(glyphObject, tree, validate)
	# populate the sub elements
	unicodes = []
	haveSeenAdvance = haveSeenOutline = haveSeenLib = haveSeenNote = False
	for element in tree:
		if element.tag == "outline":
			if validate:
				if haveSeenOutline:
					raise GlifLibError("The outline element occurs more than once.")
				if element.attrib:
					raise GlifLibError("The outline element contains unknown attributes.")
				if element.text and element.text.strip() != '':
					raise GlifLibError("Invalid outline structure.")
			haveSeenOutline = True
			buildOutlineFormat1(glyphObject, pointPen, element, validate)
		elif glyphObject is None:
			continue
		elif element.tag == "advance":
			if validate and haveSeenAdvance:
				raise GlifLibError("The advance element occurs more than once.")
			haveSeenAdvance = True
			_readAdvance(glyphObject, element)
		elif element.tag == "unicode":
			try:
				v = element.get("hex")
				v = int(v, 16)
				if v not in unicodes:
					unicodes.append(v)
			except ValueError:
				raise GlifLibError("Illegal value for hex attribute of unicode element.")
		elif element.tag == "note":
			if validate and haveSeenNote:
				raise GlifLibError("The note element occurs more than once.")
			haveSeenNote = True
			_readNote(glyphObject, element)
		elif element.tag == "lib":
			if validate and haveSeenLib:
				raise GlifLibError("The lib element occurs more than once.")
			haveSeenLib = True
			_readLib(glyphObject, element, validate)
		else:
			raise GlifLibError("Unknown element in GLIF: %s" % element)
	# set the collected unicodes
	if unicodes:
		_relaxedSetattr(glyphObject, "unicodes", unicodes)

def _readGlyphFromTreeFormat2(tree, glyphObject=None, pointPen=None, validate=None):
	# get the name
	_readName(glyphObject, tree, validate)
	# populate the sub elements
	unicodes = []
	guidelines = []
	anchors = []
	haveSeenAdvance = haveSeenImage = haveSeenOutline = haveSeenLib = haveSeenNote = False
	identifiers = set()
	for element in tree:
		if element.tag == "outline":
			if validate:
				if haveSeenOutline:
					raise GlifLibError("The outline element occurs more than once.")
				if element.attrib:
					raise GlifLibError("The outline element contains unknown attributes.")
				if element.text and element.text.strip() != '':
					raise GlifLibError("Invalid outline structure.")
			haveSeenOutline = True
			if pointPen is not None:
				buildOutlineFormat2(glyphObject, pointPen, element, identifiers, validate)
		elif glyphObject is None:
			continue
		elif element.tag == "advance":
			if validate and haveSeenAdvance:
				raise GlifLibError("The advance element occurs more than once.")
			haveSeenAdvance = True
			_readAdvance(glyphObject, element)
		elif element.tag == "unicode":
			try:
				v = element.get("hex")
				v = int(v, 16)
				if v not in unicodes:
					unicodes.append(v)
			except ValueError:
				raise GlifLibError("Illegal value for hex attribute of unicode element.")
		elif element.tag == "guideline":
			if validate and len(element):
				raise GlifLibError("Unknown children in guideline element.")
			attrib = dict(element.attrib)
			for attr in ("x", "y", "angle"):
				if attr in attrib:
					attrib[attr] = _number(attrib[attr])
			guidelines.append(attrib)
		elif element.tag == "anchor":
			if validate and len(element):
				raise GlifLibError("Unknown children in anchor element.")
			attrib = dict(element.attrib)
			for attr in ("x", "y"):
				if attr in element.attrib:
					attrib[attr] = _number(attrib[attr])
			anchors.append(attrib)
		elif element.tag == "image":
			if validate:
				if haveSeenImage:
					raise GlifLibError("The image element occurs more than once.")
				if len(element):
					raise GlifLibError("Unknown children in image element.")
			haveSeenImage = True
			_readImage(glyphObject, element, validate)
		elif element.tag == "note":
			if validate and haveSeenNote:
				raise GlifLibError("The note element occurs more than once.")
			haveSeenNote = True
			_readNote(glyphObject, element)
		elif element.tag == "lib":
			if validate and haveSeenLib:
				raise GlifLibError("The lib element occurs more than once.")
			haveSeenLib = True
			_readLib(glyphObject, element, validate)
		else:
			raise GlifLibError("Unknown element in GLIF: %s" % element)
	# set the collected unicodes
	if unicodes:
		_relaxedSetattr(glyphObject, "unicodes", unicodes)
	# set the collected guidelines
	if guidelines:
		if validate and not guidelinesValidator(guidelines, identifiers):
			raise GlifLibError("The guidelines are improperly formatted.")
		_relaxedSetattr(glyphObject, "guidelines", guidelines)
	# set the collected anchors
	if anchors:
		if validate and not anchorsValidator(anchors, identifiers):
			raise GlifLibError("The anchors are improperly formatted.")
		_relaxedSetattr(glyphObject, "anchors", anchors)

def _readName(glyphObject, root, validate):
	glyphName = root.get("name")
	if validate and not glyphName:
		raise GlifLibError("Empty glyph name in GLIF.")
	if glyphName and glyphObject is not None:
		_relaxedSetattr(glyphObject, "name", glyphName)

def _readAdvance(glyphObject, advance):
	width = _number(advance.get("width", 0))
	_relaxedSetattr(glyphObject, "width", width)
	height = _number(advance.get("height", 0))
	_relaxedSetattr(glyphObject, "height", height)

def _readNote(glyphObject, note):
	lines = note.text.split("\n")
	note = "\n".join(line.strip() for line in lines if line.strip())
	_relaxedSetattr(glyphObject, "note", note)

def _readLib(glyphObject, lib, validate):
	assert len(lib) == 1
	child = lib[0]
	plist = plistlib.fromtree(child)
	if validate:
		valid, message = glyphLibValidator(plist)
		if not valid:
			raise GlifLibError(message)
	_relaxedSetattr(glyphObject, "lib", plist)

def _readImage(glyphObject, image, validate):
	imageData = dict(image.attrib)
	for attr, default in _transformationInfo:
		value = imageData.get(attr, default)
		imageData[attr] = _number(value)
	if validate and not imageValidator(imageData):
		raise GlifLibError("The image element is not properly formatted.")
	_relaxedSetattr(glyphObject, "image", imageData)

# ----------------
# GLIF to PointPen
# ----------------

contourAttributesFormat2 = set(["identifier"])
componentAttributesFormat1 = set(["base", "xScale", "xyScale", "yxScale", "yScale", "xOffset", "yOffset"])
componentAttributesFormat2 = componentAttributesFormat1 | set(["identifier"])
pointAttributesFormat1 = set(["x", "y", "type", "smooth", "name"])
pointAttributesFormat2 = pointAttributesFormat1 | set(["identifier"])
pointSmoothOptions = set(("no", "yes"))
pointTypeOptions = set(["move", "line", "offcurve", "curve", "qcurve"])

# format 1

def buildOutlineFormat1(glyphObject, pen, outline, validate):
	anchors = []
	for element in outline:
		if element.tag == "contour":
			if len(element) == 1:
				point = element[0]
				if point.tag == "point":
					anchor = _buildAnchorFormat1(point, validate)
					if anchor is not None:
						anchors.append(anchor)
						continue
			if pen is not None:
				_buildOutlineContourFormat1(pen, element, validate)
		elif element.tag == "component":
			if pen is not None:
				_buildOutlineComponentFormat1(pen, element, validate)
		else:
			raise GlifLibError("Unknown element in outline element: %s" % element)
	if glyphObject is not None and anchors:
		if validate and not anchorsValidator(anchors):
			raise GlifLibError("GLIF 1 anchors are not properly formatted.")
		_relaxedSetattr(glyphObject, "anchors", anchors)

def _buildAnchorFormat1(point, validate):
	if point.get("type") != "move":
		return None
	name = point.get("name")
	if name is None:
		return None
	x = point.get("x")
	y = point.get("y")
	if validate and x is None:
		raise GlifLibError("Required x attribute is missing in point element.")
	if validate and y is None:
		raise GlifLibError("Required y attribute is missing in point element.")
	x = _number(x)
	y = _number(y)
	anchor = dict(x=x, y=y, name=name)
	return anchor

def _buildOutlineContourFormat1(pen, contour, validate):
	if validate and contour.attrib:
		raise GlifLibError("Unknown attributes in contour element.")
	pen.beginPath()
	if len(contour):
		massaged = _validateAndMassagePointStructures(contour, pointAttributesFormat1, openContourOffCurveLeniency=True, validate=validate)
		_buildOutlinePointsFormat1(pen, massaged)
	pen.endPath()

def _buildOutlinePointsFormat1(pen, contour):
	for point in contour:
		x = point["x"]
		y = point["y"]
		segmentType = point["segmentType"]
		smooth = point["smooth"]
		name = point["name"]
		pen.addPoint((x, y), segmentType=segmentType, smooth=smooth, name=name)

def _buildOutlineComponentFormat1(pen, component, validate):
	if validate:
		if len(component):
			raise GlifLibError("Unknown child elements of component element.")
		for attr in component.attrib.keys():
			if attr not in componentAttributesFormat1:
				raise GlifLibError("Unknown attribute in component element: %s" % attr)
	baseGlyphName = component.get("base")
	if validate and baseGlyphName is None:
		raise GlifLibError("The base attribute is not defined in the component.")
	transformation = []
	for attr, default in _transformationInfo:
		value = component.get(attr)
		if value is None:
			value = default
		else:
			value = _number(value)
		transformation.append(value)
	pen.addComponent(baseGlyphName, tuple(transformation))

# format 2

def buildOutlineFormat2(glyphObject, pen, outline, identifiers, validate):
	for element in outline:
		if element.tag == "contour":
			_buildOutlineContourFormat2(pen, element, identifiers, validate)
		elif element.tag == "component":
			_buildOutlineComponentFormat2(pen, element, identifiers, validate)
		else:
			raise GlifLibError("Unknown element in outline element: %s" % element.tag)

def _buildOutlineContourFormat2(pen, contour, identifiers, validate):
	if validate:
		for attr in contour.attrib.keys():
			if attr not in contourAttributesFormat2:
				raise GlifLibError("Unknown attribute in contour element: %s" % attr)
	identifier = contour.get("identifier")
	if identifier is not None:
		if validate:
			if identifier in identifiers:
				raise GlifLibError("The identifier %s is used more than once." % identifier)
			if not identifierValidator(identifier):
				raise GlifLibError("The contour identifier %s is not valid." % identifier)
		identifiers.add(identifier)
	try:
		pen.beginPath(identifier=identifier)
	except TypeError:
		pen.beginPath()
		warn("The beginPath method needs an identifier kwarg. The contour's identifier value has been discarded.", DeprecationWarning)
	if len(contour):
		massaged = _validateAndMassagePointStructures(contour, pointAttributesFormat2, validate=validate)
		_buildOutlinePointsFormat2(pen, massaged, identifiers, validate)
	pen.endPath()

def _buildOutlinePointsFormat2(pen, contour, identifiers, validate):
	for point in contour:
		x = point["x"]
		y = point["y"]
		segmentType = point["segmentType"]
		smooth = point["smooth"]
		name = point["name"]
		identifier = point.get("identifier")
		if identifier is not None:
			if validate:
				if identifier in identifiers:
					raise GlifLibError("The identifier %s is used more than once." % identifier)
				if not identifierValidator(identifier):
					raise GlifLibError("The identifier %s is not valid." % identifier)
			identifiers.add(identifier)
		try:
			pen.addPoint((x, y), segmentType=segmentType, smooth=smooth, name=name, identifier=identifier)
		except TypeError:
			pen.addPoint((x, y), segmentType=segmentType, smooth=smooth, name=name)
			warn("The addPoint method needs an identifier kwarg. The point's identifier value has been discarded.", DeprecationWarning)

def _buildOutlineComponentFormat2(pen, component, identifiers, validate):
	if validate:
		if len(component):
			raise GlifLibError("Unknown child elements of component element.")
		for attr in component.attrib.keys():
			if attr not in componentAttributesFormat2:
				raise GlifLibError("Unknown attribute in component element: %s" % attr)
	baseGlyphName = component.get("base")
	if validate and baseGlyphName is None:
		raise GlifLibError("The base attribute is not defined in the component.")
	transformation = []
	for attr, default in _transformationInfo:
		value = component.get(attr)
		if value is None:
			value = default
		else:
			value = _number(value)
		transformation.append(value)
	identifier = component.get("identifier")
	if identifier is not None:
		if validate:
			if identifier in identifiers:
				raise GlifLibError("The identifier %s is used more than once." % identifier)
			if validate and not identifierValidator(identifier):
				raise GlifLibError("The identifier %s is not valid." % identifier)
		identifiers.add(identifier)
	try:
		pen.addComponent(baseGlyphName, tuple(transformation), identifier=identifier)
	except TypeError:
		pen.addComponent(baseGlyphName, tuple(transformation))
		warn("The addComponent method needs an identifier kwarg. The component's identifier value has been discarded.", DeprecationWarning)

# all formats

def _validateAndMassagePointStructures(contour, pointAttributes, openContourOffCurveLeniency=False, validate=True):
	if not len(contour):
		return
	# store some data for later validation
	lastOnCurvePoint = None
	haveOffCurvePoint = False
	# validate and massage the individual point elements
	massaged = []
	for index, element in enumerate(contour):
		# not <point>
		if element.tag != "point":
			raise GlifLibError("Unknown child element (%s) of contour element." % element.tag)
		point = dict(element.attrib)
		massaged.append(point)
		if validate:
			# unknown attributes
			for attr in point.keys():
				if attr not in pointAttributes:
					raise GlifLibError("Unknown attribute in point element: %s" % attr)
			# search for unknown children
			if len(element):
				raise GlifLibError("Unknown child elements in point element.")
		# x and y are required
		for attr in ("x", "y"):
			value = element.get(attr)
			if validate and value is None:
				raise GlifLibError("Required %s attribute is missing in point element." % attr)
			point[attr] = _number(value)
		# segment type
		pointType = point.pop("type", "offcurve")
		if validate and pointType not in pointTypeOptions:
			raise GlifLibError("Unknown point type: %s" % pointType)
		if pointType == "offcurve":
			pointType = None
		point["segmentType"] = pointType
		if pointType is None:
			haveOffCurvePoint = True
		else:
			lastOnCurvePoint = index
		# move can only occur as the first point
		if validate and pointType == "move" and index != 0:
			raise GlifLibError("A move point occurs after the first point in the contour.")
		# smooth is optional
		smooth = point.get("smooth", "no")
		if validate and smooth is not None:
			if smooth not in pointSmoothOptions:
				raise GlifLibError("Unknown point smooth value: %s" % smooth)
		smooth = smooth == "yes"
		point["smooth"] = smooth
		# smooth can only be applied to curve and qcurve
		if validate and smooth and pointType is None:
			raise GlifLibError("smooth attribute set in an offcurve point.")
		# name is optional
		if "name" not in element.attrib:
			point["name"] = None
	if openContourOffCurveLeniency:
		# remove offcurves that precede a move. this is technically illegal,
		# but we let it slide because there are fonts out there in the wild like this.
		if massaged[0]["segmentType"] == "move":
			count = 0
			for point in reversed(massaged):
				if point["segmentType"] is None:
					count += 1
				else:
					break
			if count:
				massaged = massaged[:-count]
	# validate the off-curves in the segments
	if validate and haveOffCurvePoint and lastOnCurvePoint is not None:
		# we only care about how many offCurves there are before an onCurve
		# filter out the trailing offCurves
		offCurvesCount = len(massaged) - 1 - lastOnCurvePoint
		for point in massaged:
			segmentType = point["segmentType"]
			if segmentType is None:
				offCurvesCount += 1
			else:
				if offCurvesCount:
					# move and line can't be preceded by off-curves
					if segmentType == "move":
						# this will have been filtered out already
						raise GlifLibError("move can not have an offcurve.")
					elif segmentType == "line":
						raise GlifLibError("line can not have an offcurve.")
					elif segmentType == "curve":
						if offCurvesCount > 2:
							raise GlifLibError("Too many offcurves defined for curve.")
					elif segmentType == "qcurve":
						pass
					else:
						# unknown segment type. it'll be caught later.
						pass
				offCurvesCount = 0
	return massaged

# ---------------------
# Misc Helper Functions
# ---------------------

def _relaxedSetattr(object, attr, value):
	try:
		setattr(object, attr, value)
	except AttributeError:
		pass

def _number(s):
	"""
	Given a numeric string, return an integer or a float, whichever
	the string indicates. _number("1") will return the integer 1,
	_number("1.0") will return the float 1.0.

	>>> _number("1")
	1
	>>> _number("1.0")
	1.0
	>>> _number("a")  # doctest: +IGNORE_EXCEPTION_DETAIL
	Traceback (most recent call last):
	    ...
	GlifLibError: Could not convert a to an int or float.
	"""
	try:
		n = int(s)
		return n
	except ValueError:
		pass
	try:
		n = float(s)
		return n
	except ValueError:
		raise GlifLibError("Could not convert %s to an int or float." % s)

# --------------------
# Rapid Value Fetching
# --------------------

# base

class _DoneParsing(Exception): pass

class _BaseParser(object):

	def __init__(self):
		self._elementStack = []

	def parse(self, text):
		from xml.parsers.expat import ParserCreate
		parser = ParserCreate()
		parser.StartElementHandler = self.startElementHandler
		parser.EndElementHandler = self.endElementHandler
		parser.Parse(text)

	def startElementHandler(self, name, attrs):
		self._elementStack.append(name)

	def endElementHandler(self, name):
		other = self._elementStack.pop(-1)
		assert other == name


# unicodes

def _fetchUnicodes(glif):
	"""
	Get a list of unicodes listed in glif.
	"""
	parser = _FetchUnicodesParser()
	parser.parse(glif)
	return parser.unicodes

class _FetchUnicodesParser(_BaseParser):

	def __init__(self):
		self.unicodes = []
		super(_FetchUnicodesParser, self).__init__()

	def startElementHandler(self, name, attrs):
		if name == "unicode" and self._elementStack and self._elementStack[-1] == "glyph":
			value = attrs.get("hex")
			if value is not None:
				try:
					value = int(value, 16)
					if value not in self.unicodes:
						self.unicodes.append(value)
				except ValueError:
					pass
		super(_FetchUnicodesParser, self).startElementHandler(name, attrs)

# image

def _fetchImageFileName(glif):
	"""
	The image file name (if any) from glif.
	"""
	parser = _FetchImageFileNameParser()
	try:
		parser.parse(glif)
	except _DoneParsing:
		pass
	return parser.fileName

class _FetchImageFileNameParser(_BaseParser):

	def __init__(self):
		self.fileName = None
		super(_FetchImageFileNameParser, self).__init__()

	def startElementHandler(self, name, attrs):
		if name == "image" and self._elementStack and self._elementStack[-1] == "glyph":
			self.fileName = attrs.get("fileName")
			raise _DoneParsing
		super(_FetchImageFileNameParser, self).startElementHandler(name, attrs)

# component references

def _fetchComponentBases(glif):
	"""
	Get a list of component base glyphs listed in glif.
	"""
	parser = _FetchComponentBasesParser()
	try:
		parser.parse(glif)
	except _DoneParsing:
		pass
	return list(parser.bases)

class _FetchComponentBasesParser(_BaseParser):

	def __init__(self):
		self.bases = []
		super(_FetchComponentBasesParser, self).__init__()

	def startElementHandler(self, name, attrs):
		if name == "component" and self._elementStack and self._elementStack[-1] == "outline":
			base = attrs.get("base")
			if base is not None:
				self.bases.append(base)
		super(_FetchComponentBasesParser, self).startElementHandler(name, attrs)

	def endElementHandler(self, name):
		if name == "outline":
			raise _DoneParsing
		super(_FetchComponentBasesParser, self).endElementHandler(name)

# --------------
# GLIF Point Pen
# --------------

_transformationInfo = [
	# field name, default value
	("xScale",    1),
	("xyScale",   0),
	("yxScale",   0),
	("yScale",    1),
	("xOffset",   0),
	("yOffset",   0),
]

class GLIFPointPen(AbstractPointPen):

	"""
	Helper class using the PointPen protocol to write the <outline>
	part of .glif files.
	"""

	def __init__(self, element, formatVersion=2, identifiers=None, validate=True):
		if identifiers is None:
			identifiers = set()
		self.formatVersion = formatVersion
		self.identifiers = identifiers
		self.outline = element
		self.contour = None
		self.prevOffCurveCount = 0
		self.prevPointTypes = []
		self.validate = validate

	def beginPath(self, identifier=None, **kwargs):
		attrs = OrderedDict()
		if identifier is not None and self.formatVersion >= 2:
			if self.validate:
				if identifier in self.identifiers:
					raise GlifLibError("identifier used more than once: %s" % identifier)
				if not identifierValidator(identifier):
					raise GlifLibError("identifier not formatted properly: %s" % identifier)
			attrs["identifier"] = identifier
			self.identifiers.add(identifier)
		self.contour = etree.SubElement(self.outline, "contour", attrs)
		self.prevOffCurveCount = 0

	def endPath(self):
		if self.prevPointTypes and self.prevPointTypes[0] == "move":
			if self.validate and self.prevPointTypes[-1] == "offcurve":
				raise GlifLibError("open contour has loose offcurve point")
		# prevent lxml from writing self-closing tags
		if not len(self.contour):
			self.contour.text = "\n  "
		self.contour = None
		self.prevPointType = None
		self.prevOffCurveCount = 0
		self.prevPointTypes = []

	def addPoint(self, pt, segmentType=None, smooth=None, name=None, identifier=None, **kwargs):
		attrs = OrderedDict()
		# coordinates
		if pt is not None:
			if self.validate:
				for coord in pt:
					if not isinstance(coord, (int, float)):
						raise GlifLibError("coordinates must be int or float")
			attrs["x"] = repr(pt[0])
			attrs["y"] = repr(pt[1])
		# segment type
		if segmentType == "offcurve":
			segmentType = None
		if self.validate:
			if segmentType == "move" and self.prevPointTypes:
				raise GlifLibError("move occurs after a point has already been added to the contour.")
			if segmentType in ("move", "line") and self.prevPointTypes and self.prevPointTypes[-1] == "offcurve":
				raise GlifLibError("offcurve occurs before %s point." % segmentType)
			if segmentType == "curve" and self.prevOffCurveCount > 2:
				raise GlifLibError("too many offcurve points before curve point.")
		if segmentType is not None:
			attrs["type"] = segmentType
		else:
			segmentType = "offcurve"
		if segmentType == "offcurve":
			self.prevOffCurveCount += 1
		else:
			self.prevOffCurveCount = 0
		self.prevPointTypes.append(segmentType)
		# smooth
		if smooth:
			if self.validate and segmentType == "offcurve":
				raise GlifLibError("can't set smooth in an offcurve point.")
			attrs["smooth"] = "yes"
		# name
		if name is not None:
			attrs["name"] = name
		# identifier
		if identifier is not None and self.formatVersion >= 2:
			if self.validate:
				if identifier in self.identifiers:
					raise GlifLibError("identifier used more than once: %s" % identifier)
				if not identifierValidator(identifier):
					raise GlifLibError("identifier not formatted properly: %s" % identifier)
			attrs["identifier"] = identifier
			self.identifiers.add(identifier)
		etree.SubElement(self.contour, "point", attrs)

	def addComponent(self, glyphName, transformation, identifier=None, **kwargs):
		attrs = OrderedDict([("base", glyphName)])
		for (attr, default), value in zip(_transformationInfo, transformation):
			if self.validate and not isinstance(value, (int, float)):
				raise GlifLibError("transformation values must be int or float")
			if value != default:
				attrs[attr] = repr(value)
		if identifier is not None and self.formatVersion >= 2:
			if self.validate:
				if identifier in self.identifiers:
					raise GlifLibError("identifier used more than once: %s" % identifier)
				if self.validate and not identifierValidator(identifier):
					raise GlifLibError("identifier not formatted properly: %s" % identifier)
			attrs["identifier"] = identifier
			self.identifiers.add(identifier)
		etree.SubElement(self.outline, "component", attrs)

if __name__ == "__main__":
	import doctest
	doctest.testmod()<|MERGE_RESOLUTION|>--- conflicted
+++ resolved
@@ -12,19 +12,12 @@
 """
 
 from __future__ import absolute_import, unicode_literals
-import os
 from io import BytesIO, open
 from warnings import warn
-<<<<<<< HEAD
-from fontTools.misc.py23 import tobytes, unicode
-from ufoLib.filesystem import FileSystem
-from ufoLib.plistlib import PlistWriter, readPlist, writePlist
-from ufoLib.plistFromETree import readPlistFromTree
-=======
 from collections import OrderedDict
 from fontTools.misc.py23 import basestring, unicode, tobytes, tounicode
+from ufoLib.filesystem import FileSystem
 from ufoLib import plistlib
->>>>>>> 1692d237
 from ufoLib.pointPen import AbstractPointPen, PointToSegmentPen
 from ufoLib.filenames import userNameToFileName
 from ufoLib.validators import isDictEnough, genericTypeValidator, colorValidator,\
@@ -42,8 +35,6 @@
 
 class GlifLibError(Exception): pass
 
-class MissingPlistError(GlifLibError): pass
-
 # ---------
 # Constants
 # ---------
@@ -103,11 +94,15 @@
 
 	glyphClass = Glyph
 
-<<<<<<< HEAD
-	def __init__(self, dirName, fileSystem=None, glyphNameToFileNameFunc=None, ufoFormatVersion=3):
-=======
-	def __init__(self, dirName, glyphNameToFileNameFunc=None, ufoFormatVersion=3, validateRead=True, validateWrite=True):
->>>>>>> 1692d237
+	def __init__(
+		self,
+		dirName,
+		fileSystem=None,
+		glyphNameToFileNameFunc=None,
+		ufoFormatVersion=3,
+		validateRead=True,
+		validateWrite=True,
+	):
 		"""
 		'dirName' should be a path to an existing directory.
 
@@ -145,36 +140,14 @@
 		``validateRead`` will validate the data, by default it is set to the
 		class's ``validateRead`` value, can be overridden.
 		"""
-<<<<<<< HEAD
+		if validateRead is None:
+			validateRead = self._validateRead
 		contentsPath = self.fileSystem.joinPath(self.dirName, "contents.plist")
 		if not self.fileSystem.exists(contentsPath):
 			# missing, consider the glyphset empty.
 			contents = {}
 		else:
 			contents = self.fileSystem.readPlist(contentsPath)
-		# validate the contents
-		invalidFormat = False
-		if not isinstance(contents, dict):
-			invalidFormat = True
-		else:
-			for name, fileName in list(contents.items()):
-				if not isinstance(name, basestring):
-					invalidFormat = True
-				if not isinstance(fileName, basestring):
-					invalidFormat = True
-				elif not self.fileSystem.exists(self.fileSystem.joinPath(self.dirName, fileName)):
-					raise GlifLibError("contents.plist references a file that does not exist: %s" % fileName)
-		if invalidFormat:
-			raise GlifLibError("contents.plist is not properly formatted")
-=======
-		if validateRead is None:
-			validateRead = self._validateRead
-		contentsPath = os.path.join(self.dirName, "contents.plist")
-		try:
-			contents = self._readPlist(contentsPath)
-		except MissingPlistError:
-			# missing, consider the glyphset empty.
-			contents = {}
 		# validate the contents
 		if validateRead:
 			invalidFormat = False
@@ -186,11 +159,10 @@
 						invalidFormat = True
 					if not isinstance(fileName, basestring):
 						invalidFormat = True
-					elif not os.path.exists(os.path.join(self.dirName, fileName)):
+					elif not self.fileSystem.exists(self.fileSystem.joinPath(self.dirName, fileName)):
 						raise GlifLibError("contents.plist references a file that does not exist: %s" % fileName)
 			if invalidFormat:
 				raise GlifLibError("contents.plist is not properly formatted")
->>>>>>> 1692d237
 		self.contents = contents
 		self._existingFileNames = None
 		self._reverseContents = None
@@ -216,44 +188,26 @@
 		Write the contents.plist file out to disk. Call this method when
 		you're done writing glyphs.
 		"""
-<<<<<<< HEAD
 		path = self.fileSystem.joinPath(self.dirName, "contents.plist")
 		self.fileSystem.writePlist(path, self.contents)
 
 	# layer info
 
-	def readLayerInfo(self, info):
+	def readLayerInfo(self, info, validateRead=None):
+		"""
+		``validateRead`` will validate the data, by default it is set to the
+		class's ``validateRead`` value, can be overridden.
+		"""
+		if validateRead is None:
+			validateRead = self._validateRead
 		path = self.fileSystem.joinPath(self.dirName, LAYERINFO_FILENAME)
 		if not self.fileSystem.exists(path):
 			return
 		infoDict = self.fileSystem.readPlist(path)
-		if not isinstance(infoDict, dict):
-			raise GlifLibError("layerinfo.plist is not properly formatted.")
-		infoDict = validateLayerInfoVersion3Data(infoDict)
-=======
-		contentsPath = os.path.join(self.dirName, "contents.plist")
-		with open(contentsPath, "wb") as f:
-			plistlib.dump(self.contents, f)
-
-	# layer info
-
-	def readLayerInfo(self, info, validateRead=None):
-		"""
-		``validateRead`` will validate the data, by default it is set to the
-		class's ``validateRead`` value, can be overridden.
-		"""
-		if validateRead is None:
-			validateRead = self._validateRead
-		path = os.path.join(self.dirName, LAYERINFO_FILENAME)
-		try:
-			infoDict = self._readPlist(path)
-		except MissingPlistError:
-			return
 		if validateRead:
 			if not isinstance(infoDict, dict):
 				raise GlifLibError("layerinfo.plist is not properly formatted.")
 			infoDict = validateLayerInfoVersion3Data(infoDict)
->>>>>>> 1692d237
 		# populate the object
 		for attr, value in infoDict.items():
 			try:
@@ -285,14 +239,8 @@
 		if validateWrite:
 			infoData = validateLayerInfoVersion3Data(infoData)
 		# write file
-<<<<<<< HEAD
 		path = self.fileSystem.joinPath(self.dirName, LAYERINFO_FILENAME)
 		self.fileSystem.writePlist(path, infoData)
-=======
-		path = os.path.join(self.dirName, LAYERINFO_FILENAME)
-		with open(path, "wb") as f:
-			plistlib.dump(infoData, f)
->>>>>>> 1692d237
 
 	# # read caching
 
@@ -323,22 +271,11 @@
 			needRead = True
 		if needRead:
 			fileName = self.contents[glyphName]
-<<<<<<< HEAD
 			if not self.fileSystem.exists(path):
 				raise KeyError(glyphName)
 			with self.fileSystem.open(path, "rb") as f:
 				text = f.read()
 			self._glifCache[glyphName] = (text, self.fileSystem.getFileModificationTime(path))
-=======
-			try:
-				with open(path, "rb") as f:
-					text = f.read()
-			except IOError as e:
-				if e.errno == 2:  # aka. FileNotFoundError
-					raise KeyError(glyphName)
-				raise
-			self._glifCache[glyphName] = (text, os.path.getmtime(path))
->>>>>>> 1692d237
 		return self._glifCache[glyphName][0]
 
 	def getGLIFModificationTime(self, glyphName):
@@ -462,13 +399,8 @@
 				oldData = f.read()
 			if data == oldData:
 				return
-<<<<<<< HEAD
 		with self.fileSystem.open(path, "wb") as f:
-			f.write(tobytes(data, encoding="utf-8"))
-=======
-		with open(path, "wb") as f:
 			f.write(data)
->>>>>>> 1692d237
 
 	def deleteGlyph(self, glyphName):
 		"""Permanently delete the glyph from the glyph set on disk. Will
@@ -476,14 +408,10 @@
 		"""
 		self._purgeCachedGLIF(glyphName)
 		fileName = self.contents[glyphName]
-<<<<<<< HEAD
 		path = self.fileSystem.joinPath(self.dirName, fileName)
 		self.fileSystem.remove(path)
-=======
-		os.remove(os.path.join(self.dirName, fileName))
 		if self._existingFileNames is not None:
 			del self._existingFileNames[fileName]
->>>>>>> 1692d237
 		if self._reverseContents is not None:
 			del self._reverseContents[self.contents[glyphName].lower()]
 		del self.contents[glyphName]
@@ -552,22 +480,6 @@
 			text = self.getGLIF(glyphName)
 			images[glyphName] = _fetchImageFileName(text)
 		return images
-
-<<<<<<< HEAD
-=======
-	# internal methods
-
-	def _readPlist(self, path):
-		try:
-			with open(path, "rb") as f:
-				data = plistlib.load(f)
-			return data
-		except Exception as e:
-			if isinstance(e, IOError) and e.errno == 2:
-				raise MissingPlistError(path)
-			raise GlifLibError("The file %s could not be read." % path)
-
->>>>>>> 1692d237
 
 # -----------------------
 # Glyph Name to File Name
